/*
 * Copyright 2018 The Android Open Source Project
 *
 * Licensed under the Apache License, Version 2.0 (the "License");
 * you may not use this file except in compliance with the License.
 * You may obtain a copy of the License at
 *
 *      http://www.apache.org/licenses/LICENSE-2.0
 *
 * Unless required by applicable law or agreed to in writing, software
 * distributed under the License is distributed on an "AS IS" BASIS,
 * WITHOUT WARRANTIES OR CONDITIONS OF ANY KIND, either express or implied.
 * See the License for the specific language governing permissions and
 * limitations under the License.
 */

package androidx.core.view;

import static org.hamcrest.CoreMatchers.equalTo;
import static org.hamcrest.CoreMatchers.is;
import static org.hamcrest.CoreMatchers.nullValue;
import static org.junit.Assert.assertEquals;
import static org.junit.Assert.assertFalse;
import static org.junit.Assert.assertNull;
import static org.junit.Assert.assertThat;
import static org.junit.Assert.assertTrue;
import static org.mockito.ArgumentMatchers.any;
import static org.mockito.ArgumentMatchers.anyInt;
import static org.mockito.ArgumentMatchers.eq;
import static org.mockito.Mockito.doReturn;
import static org.mockito.Mockito.mock;
import static org.mockito.Mockito.never;
import static org.mockito.Mockito.spy;
import static org.mockito.Mockito.verify;
import static org.mockito.Mockito.when;

import android.app.Activity;
import android.app.Instrumentation;
import android.app.UiAutomation;
import android.os.Build;
import android.os.Bundle;
import android.support.v4.BaseInstrumentationTestCase;
import android.text.SpannableString;
import android.text.Spanned;
import android.text.TextUtils;
import android.text.style.ClickableSpan;
import android.view.View;
import android.view.ViewGroup;
import android.view.accessibility.AccessibilityEvent;
import android.view.accessibility.AccessibilityNodeInfo;
import android.view.accessibility.AccessibilityNodeProvider;

import androidx.core.view.accessibility.AccessibilityNodeInfoCompat;
import androidx.core.view.accessibility.AccessibilityNodeInfoCompat.AccessibilityActionCompat;
import androidx.core.view.accessibility.AccessibilityNodeProviderCompat;
import androidx.core.view.accessibility.AccessibilityViewCommand;
import androidx.core.view.accessibility.AccessibilityViewCommand.MoveAtGranularityArguments;
import androidx.test.InstrumentationRegistry;
import androidx.test.ext.junit.runners.AndroidJUnit4;
import androidx.test.filters.FlakyTest;
import androidx.test.filters.MediumTest;
import androidx.test.filters.SdkSuppress;

import org.junit.Before;
import org.junit.Test;
import org.junit.runner.RunWith;
import org.mockito.ArgumentCaptor;

import java.util.List;
import java.util.concurrent.TimeoutException;

@RunWith(AndroidJUnit4.class)
@MediumTest
public class AccessibilityDelegateCompatTest extends
        BaseInstrumentationTestCase<ViewCompatActivity> {
    private static final int TIMEOUT_ASYNC_PROCESSING = 5000;

    private static Instrumentation sInstrumentation;
    private static UiAutomation sUiAutomation;

    private ViewGroup mView;

    public AccessibilityDelegateCompatTest() {
        super(ViewCompatActivity.class);
    }

    @Before
    public void setUp() {
        sInstrumentation = InstrumentationRegistry.getInstrumentation();
        sUiAutomation = sInstrumentation.getUiAutomation();
        final Activity activity = mActivityTestRule.getActivity();
        // Use a group, so it has a child
        mView = (ViewGroup) activity.findViewById(androidx.core.test.R.id.view).getParent();
        // On KitKat, some delegate methods aren't called for non-important views
        ViewCompat.setImportantForAccessibility(mView, View.IMPORTANT_FOR_ACCESSIBILITY_YES);
    }

    @Test
    public void testViewWithDelegate_reportsHasDelegate() {
        assertThat(ViewCompat.hasAccessibilityDelegate(mView), equalTo(false));
        ViewCompat.setAccessibilityDelegate(mView, new AccessibilityDelegateCompat());
        assertThat(ViewCompat.hasAccessibilityDelegate(mView), equalTo(true));
    }

    @Test
    public void testViewWithDelegateCompat_callsDelegateMethods() {
        final AccessibilityDelegateCompat mockCompat = mock(AccessibilityDelegateCompat.class);
        ViewCompat.setAccessibilityDelegate(mView, new BridgingDelegateCompat(mockCompat));
        assertMockBridgedAccessibilityDelegateCompatWorkingOnView(mockCompat);
    }

    @Test
    @SdkSuppress(minSdkVersion = 19)
    public void testScreenReaderFocusable_propagatesToAccessibilityNodeInfo() {
        assertThat(ViewCompat.isScreenReaderFocusable(mView), is(false));
        assertThat(getNodeCompatForView(mView).isScreenReaderFocusable(), is(false));

        ViewCompat.setScreenReaderFocusable(mView, true);

        assertThat(ViewCompat.isScreenReaderFocusable(mView), is(true));
        assertThat(getNodeCompatForView(mView).isScreenReaderFocusable(), is(true));

        // The value should still propagate even if we attach and detach another delegate compat
        ViewCompat.setAccessibilityDelegate(mView, new AccessibilityDelegateCompat());
        assertThat(getNodeCompatForView(mView).isScreenReaderFocusable(), is(true));
        ViewCompat.setAccessibilityDelegate(mView, null);
        assertThat(getNodeCompatForView(mView).isScreenReaderFocusable(), is(true));
    }

    @Test
    @SdkSuppress(minSdkVersion = 19)
    public void testAccessibilityHeading_propagatesToAccessibilityNodeInfo() {
        assertThat(ViewCompat.isAccessibilityHeading(mView), is(false));
        assertThat(getNodeCompatForView(mView).isHeading(), is(false));

        ViewCompat.setAccessibilityHeading(mView, true);

        assertThat(ViewCompat.isAccessibilityHeading(mView), is(true));
        assertThat(getNodeCompatForView(mView).isHeading(), is(true));

        // The value should still propagate even if we attach and detach another delegate compat
        ViewCompat.setAccessibilityDelegate(mView, new AccessibilityDelegateCompat());
        assertThat(getNodeCompatForView(mView).isHeading(), is(true));
        ViewCompat.setAccessibilityDelegate(mView, null);
        assertThat(getNodeCompatForView(mView).isHeading(), is(true));
    }

    @Test
    @SdkSuppress(minSdkVersion = 19)
    public void testAccessibilityPaneTitle_propagatesToAccessibilityNodeInfo() {
        assertNull(ViewCompat.getAccessibilityPaneTitle(mView));
        assertNull(getNodeCompatForView(mView).getPaneTitle());

        String title = "Sample title";
        ViewCompat.setAccessibilityPaneTitle(mView, title);

        assertEquals(ViewCompat.getAccessibilityPaneTitle(mView), title);
        assertEquals(getNodeCompatForView(mView).getPaneTitle(), title);

        // The value should still propagate even if we attach and detach another delegate compat
        ViewCompat.setAccessibilityDelegate(mView, new AccessibilityDelegateCompat());
        assertEquals(getNodeCompatForView(mView).getPaneTitle(), title);
        ViewCompat.setAccessibilityDelegate(mView, null);
        assertEquals(getNodeCompatForView(mView).getPaneTitle(), title);
    }

    @Test
    @SdkSuppress(minSdkVersion = 19, maxSdkVersion = 27)
    @FlakyTest
    public void testAccessibilityPaneTitle_isntTrackedAsPaneWithoutTitle() {
        // This test isn't to test the propagation up, just that the event is sent correctly
        ViewCompat.setAccessibilityLiveRegion(mView,
                ViewCompat.ACCESSIBILITY_LIVE_REGION_POLITE);

        ViewCompat.setAccessibilityPaneTitle(mView, "Sample title");

        ViewCompat.setAccessibilityPaneTitle(mView, null);

        final AccessibilityDelegateCompat mockDelegate = mock(
                AccessibilityDelegateCompat.class);
        ViewCompat.setAccessibilityDelegate(mView, new BridgingDelegateCompat(mockDelegate));

        mView.setVisibility(View.VISIBLE);

        mView.getViewTreeObserver().dispatchOnGlobalLayout();
        ArgumentCaptor<AccessibilityEvent> argumentCaptor =
                ArgumentCaptor.forClass(AccessibilityEvent.class);
        verify(mockDelegate, never()).sendAccessibilityEventUnchecked(
                eq(mView), argumentCaptor.capture());
    }

    @Test
    @SdkSuppress(minSdkVersion = 19, maxSdkVersion = 25)
    public void testPerformSpanAction() {
        final ClickableSpan span1 = mock(ClickableSpan.class);
        final ClickableSpan span2 = mock(ClickableSpan.class);
        mView.setAccessibilityDelegate(new View.AccessibilityDelegate() {
            @Override
            public void onInitializeAccessibilityNodeInfo(View host,
                    AccessibilityNodeInfo info) {
                super.onInitializeAccessibilityNodeInfo(host, info);
                SpannableString clickableSpannedString =
                        new SpannableString("Spans the whole world");
                clickableSpannedString.setSpan(span1, 10, 13, 1);
                clickableSpannedString.setSpan(span2, 16, 18, 2);
                info.setText(clickableSpannedString);
            }
        });
        ViewCompat.enableAccessibleClickableSpanSupport(mView);
        AccessibilityNodeInfo nodeInfo = spy(AccessibilityNodeInfo.obtain());
        mView.onInitializeAccessibilityNodeInfo(nodeInfo);
        final Spanned text = (Spanned) AccessibilityNodeInfoCompat.wrap(nodeInfo).getText();
        final ClickableSpan[] spans =
                text.getSpans(0, text.length(), ClickableSpan.class);

        doReturn(true).when(nodeInfo).performAction(anyInt(), any(Bundle.class));

        spans[1].onClick(null);

        ArgumentCaptor<Integer> integerArgumentCaptor =
                ArgumentCaptor.forClass(Integer.class);
        ArgumentCaptor<Bundle> bundleArgumentCaptor =
                ArgumentCaptor.forClass(Bundle.class);
        verify(nodeInfo).performAction(
                integerArgumentCaptor.capture(), bundleArgumentCaptor.capture());
        Bundle args = bundleArgumentCaptor.<Bundle>getValue();
        int actionId = integerArgumentCaptor.<Integer>getValue();

        //The service would end up calling the same thing ViewCompat calls
        ViewCompat.performAccessibilityAction(mView, actionId, args);
        verify(span2).onClick(mView);
    }

    @Test
    @SdkSuppress(minSdkVersion = 21)
    public void testAccessibilityActionPropagatesToNodeInfo() {
        final AccessibilityViewCommand action = mock(AccessibilityViewCommand.class);
        final CharSequence label = "Asad's action";
        final int id = ViewCompat.addAccessibilityAction(mView, label, action);
        assertTrue(nodeHasActionWithId(id, label));
        ViewCompat.removeAccessibilityAction(mView, id);
        assertFalse(nodeHasActionWithId(id, label));
    }

    private boolean nodeHasActionWithId(int id, CharSequence label) {
        final List<AccessibilityActionCompat> actions = getNodeCompatForView(mView).getActionList();
        for (int i = 0; i < actions.size(); i++) {
            final AccessibilityActionCompat action = actions.get(i);
            if (action.getId() == id && TextUtils.equals(action.getLabel(), label)) {
                return true;
            }
        }
        return false;
    }

    @Test
    @SdkSuppress(minSdkVersion = 21)
    public void testAccessibilityActionPerformIsCalled() {
        final AccessibilityViewCommand action = mock(AccessibilityViewCommand.class);
        final int id = ViewCompat.addAccessibilityAction(mView, "Asad's action", action);
        ViewCompat.performAccessibilityAction(mView, id, null);
        verify(action).perform(mView, null);
    }

    @Test
    @SdkSuppress(minSdkVersion = 21)
    public void testAccessibilityActionIdsAreReusedIfActionIdIsRemoved() {
        int actionIdToBeRemoved = -1;
        for (int i = 0; i < 32; i++) {
            AccessibilityViewCommand action = mock(AccessibilityViewCommand.class);
            final int id = ViewCompat.addAccessibilityAction(mView,
                    "Test" + Integer.valueOf(i).toString(), action);
            ViewCompat.performAccessibilityAction(mView, id, null);
            verify(action).perform(mView, null);
            actionIdToBeRemoved = id;
        }
        ViewCompat.removeAccessibilityAction(mView, actionIdToBeRemoved);

        AccessibilityViewCommand action = mock(AccessibilityViewCommand.class);
        final int id = ViewCompat.addAccessibilityAction(mView, "Last test", action);
        ViewCompat.performAccessibilityAction(mView, id, null);
        verify(action).perform(mView, null);
    }

    @Test
    @SdkSuppress(minSdkVersion = 21)
    public void testReplaceActionPerformIsCalled() {
        final AccessibilityViewCommand action = mock(AccessibilityViewCommand.class);

        ViewCompat.replaceAccessibilityAction(mView, AccessibilityActionCompat.ACTION_FOCUS,
                "Focus title", action);

        ViewCompat.performAccessibilityAction(mView,
                AccessibilityNodeInfoCompat.ACTION_FOCUS, null);
        verify(action).perform(mView, null);
    }



    @Test
    @SdkSuppress(minSdkVersion = 21)
    public void testReplaceActionPerformIsCalledWithTwoReplacements() {
        final AccessibilityViewCommand action = mock(AccessibilityViewCommand.class);
        final AccessibilityViewCommand action2 = mock(AccessibilityViewCommand.class);

        ViewCompat.replaceAccessibilityAction(mView, AccessibilityActionCompat.ACTION_FOCUS,
                "Focus title", action);

        String expectedLabel = "Focus title 2";
        ViewCompat.replaceAccessibilityAction(mView, AccessibilityActionCompat.ACTION_FOCUS,
                expectedLabel, action2);

        ViewCompat.performAccessibilityAction(mView,
                AccessibilityNodeInfoCompat.ACTION_FOCUS, null);
        verify(action2).perform(mView, null);
        verify(action, never()).perform(mView, null);
    }

    @Test
    @SdkSuppress(minSdkVersion = 21)
    public void testActionRemovedAfterAfterNullReplacement() {
        final AccessibilityViewCommand action = mock(AccessibilityViewCommand.class);

        ViewCompat.replaceAccessibilityAction(mView, AccessibilityActionCompat.ACTION_FOCUS,
                "Focus title", action);

        ViewCompat.replaceAccessibilityAction(mView, AccessibilityActionCompat.ACTION_FOCUS,
                null, null);

        assertFalse(nodeHasActionWithId(AccessibilityNodeInfoCompat.ACTION_FOCUS, null));
    }

    @Test
    @SdkSuppress(minSdkVersion = 21)
    public void testReplaceActionPerformIsCalledWithArguments() {
        final AccessibilityViewCommand action =
                (AccessibilityViewCommand) mock(
                        AccessibilityViewCommand.class);

        ViewCompat.replaceAccessibilityAction(mView,
                AccessibilityActionCompat.ACTION_NEXT_AT_MOVEMENT_GRANULARITY, "Move title",
                action);


        final Bundle bundle = new Bundle();
        final int granularity = AccessibilityNodeInfoCompat.MOVEMENT_GRANULARITY_CHARACTER;
        bundle.putInt(AccessibilityNodeInfoCompat.ACTION_ARGUMENT_MOVEMENT_GRANULARITY_INT,
                granularity);
        final boolean extendSelection = true;
        bundle.putBoolean(AccessibilityNodeInfoCompat.ACTION_ARGUMENT_EXTEND_SELECTION_BOOLEAN,
                extendSelection);
        ViewCompat.performAccessibilityAction(mView,
                AccessibilityNodeInfoCompat.ACTION_NEXT_AT_MOVEMENT_GRANULARITY, bundle);
        AccessibilityViewCommand.MoveAtGranularityArguments args =
                new AccessibilityViewCommand.MoveAtGranularityArguments();
        args.setBundle(bundle);

        final ArgumentCaptor<MoveAtGranularityArguments> argCaptor = ArgumentCaptor.forClass(
                MoveAtGranularityArguments.class);
        verify(action).perform(eq(mView), argCaptor.capture());
        assertTrue(argCaptor.getValue().getGranularity() == granularity);
        assertTrue(argCaptor.getValue().getExtendSelection() == extendSelection);
    }

    @Test
    public void testAccessiblityDelegateStillWorksAfterCompatImplicitlyAdded() {
        View.AccessibilityDelegate mockDelegate = mock(View.AccessibilityDelegate.class);
        mView.setAccessibilityDelegate(mockDelegate);

        ViewCompat.setScreenReaderFocusable(mView, true);
        assertMockAccessibilityDelegateWorkingOnView(mockDelegate);
    }

    @Test
    @SdkSuppress(minSdkVersion = 19)
<<<<<<< HEAD
=======
    @FlakyTest
>>>>>>> 89b664d1
    public void testSetAccessibilityPaneTitle_sendsOutCorrectEvent() throws TimeoutException {
        final Activity activity = mActivityTestRule.getActivity();

        AccessibilityEvent awaitedEvent =
                sUiAutomation.executeAndWaitForEvent(new Runnable() {
                    @Override
                    public void run() {
                        ViewCompat.setAccessibilityPaneTitle(mView, "test");
                    }
                }, new UiAutomation.AccessibilityEventFilter() {
                    @Override
                    public boolean accept(AccessibilityEvent event) {
                        boolean isWindowStateChanged = event.getEventType()
                                == AccessibilityEvent.TYPE_WINDOW_STATE_CHANGED;
                        int isPaneTitle = (event.getContentChangeTypes()
                                & AccessibilityEvent.CONTENT_CHANGE_TYPE_PANE_TITLE);
                        boolean isFromThisPackage = TextUtils.equals(event.getPackageName(),
                                activity.getPackageName());
                        boolean isFromThisSource =
                                event.getSource().equals(mView.createAccessibilityNodeInfo());
                        return isWindowStateChanged && (isPaneTitle != 0) && isFromThisPackage
                                && isFromThisSource;
                    }
                }, TIMEOUT_ASYNC_PROCESSING);

        // The event should come from a view that's important for accessibility, even though the
        // layout we added it to isn't important. Otherwise services may not find out about the
        // new button.
        assertTrue(awaitedEvent.getSource().isImportantForAccessibility());
    }

    @Test
    @SdkSuppress(minSdkVersion = 19)
    public void testSetStateDescription_propagatesToAccessibilityNodeInfo_sendsOutCorrectEvent()
            throws TimeoutException {
        final Activity activity = mActivityTestRule.getActivity();
        final CharSequence state = "test";

        assertThat(ViewCompat.getStateDescription(mView), is(nullValue()));
        assertThat(getNodeCompatForView(mView).getStateDescription(), is(nullValue()));

        AccessibilityEvent awaitedEvent =
                sUiAutomation.executeAndWaitForEvent(new Runnable() {
                    @Override
                    public void run() {
                        ViewCompat.setStateDescription(mView, state);
                    }
                }, new UiAutomation.AccessibilityEventFilter() {
                    @Override
                    public boolean accept(AccessibilityEvent event) {
                        boolean isContentChanged = event.getEventType()
                                == AccessibilityEvent.TYPE_WINDOW_CONTENT_CHANGED;
                        int isStateDescription = (event.getContentChangeTypes()
                                & AccessibilityEvent.CONTENT_CHANGE_TYPE_STATE_DESCRIPTION);
                        boolean isFromThisPackage = TextUtils.equals(event.getPackageName(),
                                activity.getPackageName());
                        return isContentChanged && (isStateDescription != 0) && isFromThisPackage;
                    }
                }, TIMEOUT_ASYNC_PROCESSING);

        // The event should come from a view that's important for accessibility, even though the
        // layout we added it to isn't important. Otherwise services may not find out about the
        // new button.
        assertTrue(awaitedEvent.getSource().isImportantForAccessibility());

        assertThat(ViewCompat.getStateDescription(mView), is(state));
        assertThat(getNodeCompatForView(mView).getStateDescription(), is(state));

        // The value should still propagate even if we attach and detach another delegate compat
        ViewCompat.setAccessibilityDelegate(mView, new AccessibilityDelegateCompat());
        assertThat(getNodeCompatForView(mView).getStateDescription(), is(state));
        ViewCompat.setAccessibilityDelegate(mView, null);
        assertThat(getNodeCompatForView(mView).getStateDescription(), is(state));
    }

    private void assertMockAccessibilityDelegateWorkingOnView(
            View.AccessibilityDelegate mockDelegate) {
        final AccessibilityEvent event = AccessibilityEvent.obtain();

        mView.sendAccessibilityEvent(AccessibilityEvent.TYPE_ANNOUNCEMENT);
        verify(mockDelegate).sendAccessibilityEvent(mView, AccessibilityEvent.TYPE_ANNOUNCEMENT);

        mView.sendAccessibilityEventUnchecked(event);
        verify(mockDelegate).sendAccessibilityEventUnchecked(mView, event);

        mView.dispatchPopulateAccessibilityEvent(event);
        verify(mockDelegate).dispatchPopulateAccessibilityEvent(mView, event);

        mView.onPopulateAccessibilityEvent(event);
        verify(mockDelegate).onPopulateAccessibilityEvent(mView, event);

        mView.onInitializeAccessibilityEvent(event);
        verify(mockDelegate).onInitializeAccessibilityEvent(mView, event);

        final AccessibilityNodeInfo info = AccessibilityNodeInfo.obtain();
        mView.onInitializeAccessibilityNodeInfo(info);
        verify(mockDelegate).onInitializeAccessibilityNodeInfo(mView, info);

        final View childView = mView.getChildAt(0);
        mView.requestSendAccessibilityEvent(childView, event);
        verify(mockDelegate).onRequestSendAccessibilityEvent(mView, childView, event);

        if (Build.VERSION.SDK_INT >= 16) {
            mView.getAccessibilityNodeProvider();
            verify(mockDelegate).getAccessibilityNodeProvider(mView);

            final Bundle bundle = new Bundle();
            mView.performAccessibilityAction(
                    AccessibilityNodeInfoCompat.ACTION_ACCESSIBILITY_FOCUS, bundle);
            verify(mockDelegate).performAccessibilityAction(
                    mView, AccessibilityNodeInfoCompat.ACTION_ACCESSIBILITY_FOCUS, bundle);
        }
    }

    private void assertMockBridgedAccessibilityDelegateCompatWorkingOnView(
            AccessibilityDelegateCompat bridgedCompat) {
        final AccessibilityEvent event = AccessibilityEvent.obtain();

        mView.sendAccessibilityEvent(AccessibilityEvent.TYPE_ANNOUNCEMENT);
        verify(bridgedCompat).sendAccessibilityEvent(mView, AccessibilityEvent.TYPE_ANNOUNCEMENT);

        mView.sendAccessibilityEventUnchecked(event);
        verify(bridgedCompat).sendAccessibilityEventUnchecked(mView, event);

        mView.dispatchPopulateAccessibilityEvent(event);
        verify(bridgedCompat).dispatchPopulateAccessibilityEvent(mView, event);

        mView.onPopulateAccessibilityEvent(event);
        verify(bridgedCompat).onPopulateAccessibilityEvent(mView, event);

        mView.onInitializeAccessibilityEvent(event);
        verify(bridgedCompat).onInitializeAccessibilityEvent(mView, event);

        final AccessibilityNodeInfo info = AccessibilityNodeInfo.obtain();
        mView.onInitializeAccessibilityNodeInfo(info);
        verify(bridgedCompat).onInitializeAccessibilityNodeInfo(eq(mView),
                any(AccessibilityNodeInfoCompat.class));

        final View childView = mView.getChildAt(0);
        mView.requestSendAccessibilityEvent(childView, event);
        verify(bridgedCompat).onRequestSendAccessibilityEvent(mView, childView, event);

        if (Build.VERSION.SDK_INT >= 16) {
            final AccessibilityNodeProviderCompat providerCompat =
                    new AccessibilityNodeProviderCompat() {
                        @Override
                        public AccessibilityNodeInfoCompat createAccessibilityNodeInfo(
                                int virtualViewId) {
                            return AccessibilityNodeInfoCompat.wrap(info);
                        }
                    };
            when(bridgedCompat.getAccessibilityNodeProvider(mView)).thenReturn(providerCompat);
            AccessibilityNodeProvider provider = mView.getAccessibilityNodeProvider();
            assertThat(provider.createAccessibilityNodeInfo(0), equalTo(info));

            final Bundle bundle = new Bundle();
            mView.performAccessibilityAction(
                    AccessibilityNodeInfoCompat.ACTION_ACCESSIBILITY_FOCUS, bundle);
            verify(bridgedCompat).performAccessibilityAction(
                    mView, AccessibilityNodeInfoCompat.ACTION_ACCESSIBILITY_FOCUS, bundle);
        }
    }

    private AccessibilityNodeInfoCompat getNodeCompatForView(View view) {
        final AccessibilityNodeInfo nodeInfo = AccessibilityNodeInfo.obtain();
        final AccessibilityNodeInfoCompat nodeCompat = AccessibilityNodeInfoCompat.wrap(nodeInfo);
        view.onInitializeAccessibilityNodeInfo(nodeInfo);
        return nodeCompat;
    }

    // Bridge to Mockito, since a mock won't get properly installed as a delegate on the view,
    // and a spy won't see the callbacks, which go to the real object.
    private static class BridgingDelegateCompat extends AccessibilityDelegateCompat {
        private final AccessibilityDelegateCompat mMockCompat;
        BridgingDelegateCompat(AccessibilityDelegateCompat mockCompat) {
            mMockCompat = mockCompat;
        }

        @Override
        public void sendAccessibilityEvent(View host, int eventType) {
            mMockCompat.sendAccessibilityEvent(host, eventType);
        }

        @Override
        public void sendAccessibilityEventUnchecked(View host, AccessibilityEvent event) {
            mMockCompat.sendAccessibilityEventUnchecked(host, event);
        }

        @Override
        public boolean dispatchPopulateAccessibilityEvent(View host, AccessibilityEvent event) {
            return mMockCompat.dispatchPopulateAccessibilityEvent(host, event);
        }

        @Override
        public void onPopulateAccessibilityEvent(View host, AccessibilityEvent event) {
            mMockCompat.onPopulateAccessibilityEvent(host, event);
        }

        @Override
        public void onInitializeAccessibilityEvent(View host, AccessibilityEvent event) {
            mMockCompat.onInitializeAccessibilityEvent(host, event);
        }

        @Override
        public void onInitializeAccessibilityNodeInfo(View host, AccessibilityNodeInfoCompat info) {
            mMockCompat.onInitializeAccessibilityNodeInfo(host, info);
        }

        @Override
        public boolean onRequestSendAccessibilityEvent(ViewGroup host, View child,
                AccessibilityEvent event) {
            return mMockCompat.onRequestSendAccessibilityEvent(host, child, event);
        }

        @Override
        public AccessibilityNodeProviderCompat getAccessibilityNodeProvider(View host) {
            return mMockCompat.getAccessibilityNodeProvider(host);
        }

        @Override
        public boolean performAccessibilityAction(View host, int action, Bundle args) {
            return mMockCompat.performAccessibilityAction(host, action, args);
        }
    }
}<|MERGE_RESOLUTION|>--- conflicted
+++ resolved
@@ -373,10 +373,7 @@
 
     @Test
     @SdkSuppress(minSdkVersion = 19)
-<<<<<<< HEAD
-=======
     @FlakyTest
->>>>>>> 89b664d1
     public void testSetAccessibilityPaneTitle_sendsOutCorrectEvent() throws TimeoutException {
         final Activity activity = mActivityTestRule.getActivity();
 
