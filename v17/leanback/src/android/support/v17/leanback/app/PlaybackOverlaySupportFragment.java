/* This file is auto-generated from PlaybackOverlayFragment.java.  DO NOT MODIFY. */

/*
 * Copyright (C) 2014 The Android Open Source Project
 *
 * Licensed under the Apache License, Version 2.0 (the "License"); you may not use this file except
 * in compliance with the License. You may obtain a copy of the License at
 *
 * http://www.apache.org/licenses/LICENSE-2.0
 *
 * Unless required by applicable law or agreed to in writing, software distributed under the License
 * is distributed on an "AS IS" BASIS, WITHOUT WARRANTIES OR CONDITIONS OF ANY KIND, either express
 * or implied. See the License for the specific language governing permissions and limitations under
 * the License.
 */
package android.support.v17.leanback.app;

import android.graphics.Color;
import android.graphics.drawable.ColorDrawable;
import android.animation.Animator;
import android.animation.AnimatorInflater;
import android.animation.TimeInterpolator;
import android.animation.ValueAnimator;
import android.support.v17.leanback.widget.Action;
import android.support.v17.leanback.widget.PlaybackControlsRow;
import android.view.InputEvent;
import android.view.animation.AccelerateInterpolator;
import android.animation.ValueAnimator.AnimatorUpdateListener;
import android.content.Context;
import android.os.Bundle;
import android.os.Handler;
import android.os.Message;
import android.support.v7.widget.RecyclerView;
import android.support.v17.leanback.R;
import android.support.v17.leanback.animation.LogAccelerateInterpolator;
import android.support.v17.leanback.animation.LogDecelerateInterpolator;
import android.support.v17.leanback.widget.ItemBridgeAdapter;
import android.support.v17.leanback.widget.ObjectAdapter;
import android.support.v17.leanback.widget.ObjectAdapter.DataObserver;
import android.support.v17.leanback.widget.PlaybackControlsRowPresenter;
import android.support.v17.leanback.widget.Presenter;
import android.support.v17.leanback.widget.PresenterSelector;
import android.support.v17.leanback.widget.RowPresenter;
import android.support.v17.leanback.widget.VerticalGridView;
import android.util.Log;
import android.view.KeyEvent;
import android.view.LayoutInflater;
import android.view.MotionEvent;
import android.view.View;
import android.view.ViewGroup;

import java.util.ArrayList;

/**
 * A fragment for displaying playback controls and related content.
 * <p>
 * A PlaybackOverlaySupportFragment renders the elements of its {@link ObjectAdapter} as a set
 * of rows in a vertical list.  The Adapter's {@link PresenterSelector} must maintain subclasses
 * of {@link RowPresenter}.
 * </p>
 * <p>
 * An instance of {@link android.support.v17.leanback.widget.PlaybackControlsRow} is expected to be
 * at position 0 in the adapter.
 * </p>
 * <p>
 *  This class is now deprecated, please us
 * </p>
 * @deprecated Use {@link PlaybackSupportFragment}.
 */
@Deprecated
public class PlaybackOverlaySupportFragment extends DetailsSupportFragment {

    /**
     * No background.
     */
    public static final int BG_NONE = 0;

    /**
     * A dark translucent background.
     */
    public static final int BG_DARK = 1;

    /**
     * A light translucent background.
     */
    public static final int BG_LIGHT = 2;

    /**
     * Listener allowing the application to receive notification of fade in and/or fade out
     * completion events.
     */
    public static class OnFadeCompleteListener {
        public void onFadeInComplete() {
        }
        public void onFadeOutComplete() {
        }
    }

<<<<<<< HEAD
    private static final String TAG = "PlaybackOverlaySupportFragment";
    private static final boolean DEBUG = false;
=======
    /**
     * Interface allowing the application to handle input events.
     */
    public interface InputEventHandler {
        /**
         * Called when an {@link InputEvent} is received.
         *
         * @return If the event should be consumed, return true. To allow the event to
         * continue on to the next handler, return false.
         */
        public boolean handleInputEvent(InputEvent event);
    }

    static final String TAG = "PlaybackOverlaySupportFragment";
    static final boolean DEBUG = false;
>>>>>>> 73730904
    private static final int ANIMATION_MULTIPLIER = 1;

    static int START_FADE_OUT = 1;

    // Fading status
    static final int IDLE = 0;
    private static final int IN = 1;
    static final int OUT = 2;

    private int mPaddingTop;
    private int mPaddingBottom;
    private View mRootView;
    private int mBackgroundType = BG_DARK;
    private int mBgDarkColor;
    private int mBgLightColor;
    private int mShowTimeMs;
    private int mMajorFadeTranslateY, mMinorFadeTranslateY;
<<<<<<< HEAD
    private int mAnimationTranslateY;
    private OnFadeCompleteListener mFadeCompleteListener;
    private PlaybackControlGlue.InputEventHandler mInputEventHandler;
    private boolean mFadingEnabled = true;
    private int mFadingStatus = IDLE;
    private int mBgAlpha;
=======
    int mAnimationTranslateY;
    OnFadeCompleteListener mFadeCompleteListener;
    private InputEventHandler mInputEventHandler;
    boolean mFadingEnabled = true;
    int mFadingStatus = IDLE;
    int mBgAlpha;
>>>>>>> 73730904
    private ValueAnimator mBgFadeInAnimator, mBgFadeOutAnimator;
    private ValueAnimator mControlRowFadeInAnimator, mControlRowFadeOutAnimator;
    private ValueAnimator mDescriptionFadeInAnimator, mDescriptionFadeOutAnimator;
    private ValueAnimator mOtherRowFadeInAnimator, mOtherRowFadeOutAnimator;
    private boolean mTranslateAnimationEnabled;
    boolean mResetControlsToPrimaryActionsPending;
    private RecyclerView.ItemAnimator mItemAnimator;

    private final Animator.AnimatorListener mFadeListener =
            new Animator.AnimatorListener() {
        @Override
        public void onAnimationStart(Animator animation) {
            enableVerticalGridAnimations(false);
        }
        @Override
        public void onAnimationRepeat(Animator animation) {
        }
        @Override
        public void onAnimationCancel(Animator animation) {
        }
        @Override
        public void onAnimationEnd(Animator animation) {
            if (DEBUG) Log.v(TAG, "onAnimationEnd " + mBgAlpha);
            if (mBgAlpha > 0) {
                enableVerticalGridAnimations(true);
                startFadeTimer();
                if (mFadeCompleteListener != null) {
                    mFadeCompleteListener.onFadeInComplete();
                }
            } else {
                VerticalGridView verticalView = getVerticalGridView();
                // reset focus to the primary actions only if the selected row was the controls row
                if (verticalView != null && verticalView.getSelectedPosition() == 0) {
                    resetControlsToPrimaryActions(null);
                }
                if (mFadeCompleteListener != null) {
                    mFadeCompleteListener.onFadeOutComplete();
                }
            }
            mFadingStatus = IDLE;
        }
    };

    private final Handler mHandler = new Handler() {
        @Override
        public void handleMessage(Message message) {
            if (message.what == START_FADE_OUT && mFadingEnabled) {
                fade(false);
            }
        }
    };

    private final VerticalGridView.OnTouchInterceptListener mOnTouchInterceptListener =
            new VerticalGridView.OnTouchInterceptListener() {
        @Override
        public boolean onInterceptTouchEvent(MotionEvent event) {
            return onInterceptInputEvent(event);
        }
    };

    private final VerticalGridView.OnKeyInterceptListener mOnKeyInterceptListener =
            new VerticalGridView.OnKeyInterceptListener() {
        @Override
        public boolean onInterceptKeyEvent(KeyEvent event) {
            return onInterceptInputEvent(event);
        }
    };

    void setBgAlpha(int alpha) {
        mBgAlpha = alpha;
        if (mRootView != null) {
            mRootView.getBackground().setAlpha(alpha);
        }
    }

    void enableVerticalGridAnimations(boolean enable) {
        if (getVerticalGridView() != null) {
            getVerticalGridView().setAnimateChildLayout(enable);
        }
    }

    void resetControlsToPrimaryActions(ItemBridgeAdapter.ViewHolder vh) {
        if (vh == null && getVerticalGridView() != null) {
            vh = (ItemBridgeAdapter.ViewHolder) getVerticalGridView().findViewHolderForPosition(0);
        }
        if (vh == null) {
            mResetControlsToPrimaryActionsPending = true;
        } else if (vh.getPresenter() instanceof PlaybackControlsRowPresenter) {
            mResetControlsToPrimaryActionsPending = false;
            ((PlaybackControlsRowPresenter) vh.getPresenter()).showPrimaryActions(
                    (PlaybackControlsRowPresenter.ViewHolder) vh.getViewHolder());
        }
    }

    /**
     * Enables or disables view fading.  If enabled,
     * the view will be faded in when the fragment starts,
     * and will fade out after a time period.  The timeout
     * period is reset each time {@link #tickle} is called.
     *
     */
    public void setFadingEnabled(boolean enabled) {
        if (DEBUG) Log.v(TAG, "setFadingEnabled " + enabled);
        if (enabled != mFadingEnabled) {
            mFadingEnabled = enabled;
            if (mFadingEnabled) {
                if (isResumed() && mFadingStatus == IDLE
                        && !mHandler.hasMessages(START_FADE_OUT)) {
                    startFadeTimer();
                }
            } else {
                // Ensure fully opaque
                mHandler.removeMessages(START_FADE_OUT);
                fade(true);
            }
        }
    }

    /**
     * Returns true if view fading is enabled.
     */
    public boolean isFadingEnabled() {
        return mFadingEnabled;
    }

    /**
     * Sets the listener to be called when fade in or out has completed.
     */
    public void setFadeCompleteListener(OnFadeCompleteListener listener) {
        mFadeCompleteListener = listener;
    }

    /**
     * Returns the listener to be called when fade in or out has completed.
     */
    public OnFadeCompleteListener getFadeCompleteListener() {
        return mFadeCompleteListener;
    }

    @Deprecated
    public interface InputEventHandler extends PlaybackControlGlue.InputEventHandler {
    }

    /**
     * Sets the input event handler.
     */
    @Deprecated
    public final void setInputEventHandler(InputEventHandler handler) {
        mInputEventHandler = handler;
    }

    /**
     * Returns the input event handler.
     */
    @Deprecated
    public final InputEventHandler getInputEventHandler() {
        return (InputEventHandler)mInputEventHandler;
    }

    /**
     * Sets the input event handler.
     */
    public final void setEventHandler(PlaybackControlGlue.InputEventHandler handler) {
        mInputEventHandler = handler;
    }

    /**
     * Returns the input event handler.
     */
    public final PlaybackControlGlue.InputEventHandler getEventHandler() {
        return mInputEventHandler;
    }

    /**
     * Tickles the playback controls.  Fades in the view if it was faded out,
     * otherwise resets the fade out timer.  Tickling on input events is handled
     * by the fragment.
     */
    public void tickle() {
        if (DEBUG) Log.v(TAG, "tickle enabled " + mFadingEnabled + " isResumed " + isResumed());
        if (!mFadingEnabled || !isResumed()) {
            return;
        }
        if (mHandler.hasMessages(START_FADE_OUT)) {
            // Restart the timer
            startFadeTimer();
        } else {
            fade(true);
        }
    }

    /**
     * Fades out the playback overlay immediately.
     */
    public void fadeOut() {
        mHandler.removeMessages(START_FADE_OUT);
        fade(false);
    }

    private boolean areControlsHidden() {
        return mFadingStatus == IDLE && mBgAlpha == 0;
    }

    boolean onInterceptInputEvent(InputEvent event) {
        final boolean controlsHidden = areControlsHidden();
        if (DEBUG) Log.v(TAG, "onInterceptInputEvent hidden " + controlsHidden + " " + event);
        boolean consumeEvent = false;
        int keyCode = KeyEvent.KEYCODE_UNKNOWN;

        if (mInputEventHandler != null) {
            consumeEvent = mInputEventHandler.handleInputEvent(event);
        }
        if (event instanceof KeyEvent) {
            keyCode = ((KeyEvent) event).getKeyCode();
        }

        switch (keyCode) {
            case KeyEvent.KEYCODE_DPAD_CENTER:
            case KeyEvent.KEYCODE_DPAD_DOWN:
            case KeyEvent.KEYCODE_DPAD_UP:
            case KeyEvent.KEYCODE_DPAD_LEFT:
            case KeyEvent.KEYCODE_DPAD_RIGHT:
                // Event may be consumed; regardless, if controls are hidden then these keys will
                // bring up the controls.
                if (controlsHidden) {
                    consumeEvent = true;
                }
                tickle();
                break;
            case KeyEvent.KEYCODE_BACK:
            case KeyEvent.KEYCODE_ESCAPE:
                // If fading enabled and controls are not hidden, back will be consumed to fade
                // them out (even if the key was consumed by the handler).
                if (mFadingEnabled && !controlsHidden) {
                    consumeEvent = true;
                    mHandler.removeMessages(START_FADE_OUT);
                    fade(false);
                } else if (consumeEvent) {
                    tickle();
                }
                break;
            default:
                if (consumeEvent) {
                    tickle();
                }
        }
        return consumeEvent;
    }

    @Override
    public void onResume() {
        super.onResume();
        if (mFadingEnabled) {
            setBgAlpha(0);
            fade(true);
        }
        getVerticalGridView().setOnTouchInterceptListener(mOnTouchInterceptListener);
        getVerticalGridView().setOnKeyInterceptListener(mOnKeyInterceptListener);
    }

    void startFadeTimer() {
        if (mHandler != null) {
            mHandler.removeMessages(START_FADE_OUT);
            mHandler.sendEmptyMessageDelayed(START_FADE_OUT, mShowTimeMs);
        }
    }

    private static ValueAnimator loadAnimator(Context context, int resId) {
        ValueAnimator animator = (ValueAnimator) AnimatorInflater.loadAnimator(context, resId);
        animator.setDuration(animator.getDuration() * ANIMATION_MULTIPLIER);
        return animator;
    }

    private void loadBgAnimator() {
        AnimatorUpdateListener listener = new AnimatorUpdateListener() {
            @Override
            public void onAnimationUpdate(ValueAnimator arg0) {
                setBgAlpha((Integer) arg0.getAnimatedValue());
            }
        };

        mBgFadeInAnimator = loadAnimator(getActivity(), R.animator.lb_playback_bg_fade_in);
        mBgFadeInAnimator.addUpdateListener(listener);
        mBgFadeInAnimator.addListener(mFadeListener);

        mBgFadeOutAnimator = loadAnimator(getActivity(), R.animator.lb_playback_bg_fade_out);
        mBgFadeOutAnimator.addUpdateListener(listener);
        mBgFadeOutAnimator.addListener(mFadeListener);
    }

    private TimeInterpolator mLogDecelerateInterpolator = new LogDecelerateInterpolator(100,0);
    private TimeInterpolator mLogAccelerateInterpolator = new LogAccelerateInterpolator(100,0);

    View getControlRowView() {
        if (getVerticalGridView() == null) {
            return null;
        }
        RecyclerView.ViewHolder vh = getVerticalGridView().findViewHolderForPosition(0);
        if (vh == null) {
            return null;
        }
        return vh.itemView;
    }

    private void loadControlRowAnimator() {
        final AnimatorListener listener = new AnimatorListener() {
            @Override
            void getViews(ArrayList<View> views) {
                View view = getControlRowView();
                if (view != null) {
                    views.add(view);
                }
            }
        };
        final AnimatorUpdateListener updateListener = new AnimatorUpdateListener() {
            @Override
            public void onAnimationUpdate(ValueAnimator arg0) {
                View view = getControlRowView();
                if (view != null) {
                    final float fraction = (Float) arg0.getAnimatedValue();
                    if (DEBUG) Log.v(TAG, "fraction " + fraction);
                    view.setAlpha(fraction);
                    view.setTranslationY((float) mAnimationTranslateY * (1f - fraction));
                }
            }
        };

        mControlRowFadeInAnimator = loadAnimator(
                getActivity(), R.animator.lb_playback_controls_fade_in);
        mControlRowFadeInAnimator.addUpdateListener(updateListener);
        mControlRowFadeInAnimator.addListener(listener);
        mControlRowFadeInAnimator.setInterpolator(mLogDecelerateInterpolator);

        mControlRowFadeOutAnimator = loadAnimator(
                getActivity(), R.animator.lb_playback_controls_fade_out);
        mControlRowFadeOutAnimator.addUpdateListener(updateListener);
        mControlRowFadeOutAnimator.addListener(listener);
        mControlRowFadeOutAnimator.setInterpolator(mLogAccelerateInterpolator);
    }

    private void loadOtherRowAnimator() {
        final AnimatorListener listener = new AnimatorListener() {
            @Override
            void getViews(ArrayList<View> views) {
                if (getVerticalGridView() == null) {
                    return;
                }
                final int count = getVerticalGridView().getChildCount();
                for (int i = 0; i < count; i++) {
                    View view = getVerticalGridView().getChildAt(i);
                    if (view != null) {
                        views.add(view);
                    }
                }
            }
        };
        final AnimatorUpdateListener updateListener = new AnimatorUpdateListener() {
            @Override
            public void onAnimationUpdate(ValueAnimator arg0) {
                if (getVerticalGridView() == null) {
                    return;
                }
                final float fraction = (Float) arg0.getAnimatedValue();
                for (View view : listener.mViews) {
                    if (getVerticalGridView().getChildPosition(view) > 0) {
                        view.setAlpha(fraction);
                        view.setTranslationY((float) mAnimationTranslateY * (1f - fraction));
                    }
                }
            }
        };

        mOtherRowFadeInAnimator = loadAnimator(
                getActivity(), R.animator.lb_playback_controls_fade_in);
        mOtherRowFadeInAnimator.addListener(listener);
        mOtherRowFadeInAnimator.addUpdateListener(updateListener);
        mOtherRowFadeInAnimator.setInterpolator(mLogDecelerateInterpolator);

        mOtherRowFadeOutAnimator = loadAnimator(
                getActivity(), R.animator.lb_playback_controls_fade_out);
        mOtherRowFadeOutAnimator.addListener(listener);
        mOtherRowFadeOutAnimator.addUpdateListener(updateListener);
        mOtherRowFadeOutAnimator.setInterpolator(new AccelerateInterpolator());
    }

    private void loadDescriptionAnimator() {
        AnimatorUpdateListener listener = new AnimatorUpdateListener() {
            @Override
            public void onAnimationUpdate(ValueAnimator arg0) {
                if (getVerticalGridView() == null) {
                    return;
                }
                ItemBridgeAdapter.ViewHolder adapterVh = (ItemBridgeAdapter.ViewHolder)
                        getVerticalGridView().findViewHolderForPosition(0);
                if (adapterVh != null && adapterVh.getViewHolder()
                        instanceof PlaybackControlsRowPresenter.ViewHolder) {
                    final Presenter.ViewHolder vh = ((PlaybackControlsRowPresenter.ViewHolder)
                            adapterVh.getViewHolder()).mDescriptionViewHolder;
                    if (vh != null) {
                        vh.view.setAlpha((Float) arg0.getAnimatedValue());
                    }
                }
            }
        };

        mDescriptionFadeInAnimator = loadAnimator(
                getActivity(), R.animator.lb_playback_description_fade_in);
        mDescriptionFadeInAnimator.addUpdateListener(listener);
        mDescriptionFadeInAnimator.setInterpolator(mLogDecelerateInterpolator);

        mDescriptionFadeOutAnimator = loadAnimator(
                getActivity(), R.animator.lb_playback_description_fade_out);
        mDescriptionFadeOutAnimator.addUpdateListener(listener);
    }

    void fade(boolean fadeIn) {
        if (DEBUG) Log.v(TAG, "fade " + fadeIn);
        if (getView() == null) {
            return;
        }
        if ((fadeIn && mFadingStatus == IN) || (!fadeIn && mFadingStatus == OUT)) {
            if (DEBUG) Log.v(TAG, "requested fade in progress");
            return;
        }
        if ((fadeIn && mBgAlpha == 255) || (!fadeIn && mBgAlpha == 0)) {
            if (DEBUG) Log.v(TAG, "fade is no-op");
            return;
        }

        mAnimationTranslateY = getVerticalGridView().getSelectedPosition() == 0 ?
                mMajorFadeTranslateY : mMinorFadeTranslateY;

        if (mFadingStatus == IDLE) {
            if (fadeIn) {
                mBgFadeInAnimator.start();
                mControlRowFadeInAnimator.start();
                mOtherRowFadeInAnimator.start();
                mDescriptionFadeInAnimator.start();
            } else {
                mBgFadeOutAnimator.start();
                mControlRowFadeOutAnimator.start();
                mOtherRowFadeOutAnimator.start();
                mDescriptionFadeOutAnimator.start();
            }
        } else {
            if (fadeIn) {
                mBgFadeOutAnimator.reverse();
                mControlRowFadeOutAnimator.reverse();
                mOtherRowFadeOutAnimator.reverse();
                mDescriptionFadeOutAnimator.reverse();
            } else {
                mBgFadeInAnimator.reverse();
                mControlRowFadeInAnimator.reverse();
                mOtherRowFadeInAnimator.reverse();
                mDescriptionFadeInAnimator.reverse();
            }
        }

        // If fading in while control row is focused, set initial translationY so
        // views slide in from below.
        if (fadeIn && mFadingStatus == IDLE) {
            final int count = getVerticalGridView().getChildCount();
            for (int i = 0; i < count; i++) {
                getVerticalGridView().getChildAt(i).setTranslationY(mAnimationTranslateY);
            }
        }

        mFadingStatus = fadeIn ? IN : OUT;
    }

    /**
     * Sets the list of rows for the fragment.
     */
    @Override
    public void setAdapter(ObjectAdapter adapter) {
        if (getAdapter() != null) {
            getAdapter().unregisterObserver(mObserver);
        }
        super.setAdapter(adapter);
        if (adapter != null) {
            adapter.registerObserver(mObserver);
        }
    }

    @Override
    void setVerticalGridViewLayout(VerticalGridView listview) {
        if (listview == null) {
            return;
        }
        // Padding affects alignment when last row is focused
        // (last is first when there's only one row).
        setPadding(listview, mPaddingTop, mPaddingBottom);

        // Item alignment affects focused row that isn't the last.
        listview.setItemAlignmentOffset(0);
        listview.setItemAlignmentOffsetPercent(50);

        // Push rows to the bottom.
        listview.setWindowAlignmentOffset(0);
        listview.setWindowAlignmentOffsetPercent(50);
        listview.setWindowAlignment(VerticalGridView.WINDOW_ALIGN_BOTH_EDGE);
    }

    private static void setPadding(View view, int paddingTop, int paddingBottom) {
        view.setPadding(view.getPaddingLeft(), paddingTop,
                view.getPaddingRight(), paddingBottom);
    }

    @Override
    public void onCreate(Bundle savedInstanceState) {
        super.onCreate(savedInstanceState);

        mPaddingTop =
                getResources().getDimensionPixelSize(R.dimen.lb_playback_controls_padding_top);
        mPaddingBottom =
                getResources().getDimensionPixelSize(R.dimen.lb_playback_controls_padding_bottom);
        mBgDarkColor =
                getResources().getColor(R.color.lb_playback_controls_background_dark);
        mBgLightColor =
                getResources().getColor(R.color.lb_playback_controls_background_light);
        mShowTimeMs =
                getResources().getInteger(R.integer.lb_playback_controls_show_time_ms);
        mMajorFadeTranslateY =
                getResources().getDimensionPixelSize(R.dimen.lb_playback_major_fade_translate_y);
        mMinorFadeTranslateY =
                getResources().getDimensionPixelSize(R.dimen.lb_playback_minor_fade_translate_y);

        loadBgAnimator();
        loadControlRowAnimator();
        loadOtherRowAnimator();
        loadDescriptionAnimator();
    }

    /**
     * Sets the background type.
     *
     * @param type One of BG_LIGHT, BG_DARK, or BG_NONE.
     */
    public void setBackgroundType(int type) {
        switch (type) {
        case BG_LIGHT:
        case BG_DARK:
        case BG_NONE:
            if (type != mBackgroundType) {
                mBackgroundType = type;
                updateBackground();
            }
            break;
        default:
            throw new IllegalArgumentException("Invalid background type");
        }
    }

    /**
     * Returns the background type.
     */
    public int getBackgroundType() {
        return mBackgroundType;
    }

    private void updateBackground() {
        if (mRootView != null) {
            int color = mBgDarkColor;
            switch (mBackgroundType) {
                case BG_DARK: break;
                case BG_LIGHT: color = mBgLightColor; break;
                case BG_NONE: color = Color.TRANSPARENT; break;
            }
            mRootView.setBackground(new ColorDrawable(color));
        }
    }

    void updateControlsBottomSpace(ItemBridgeAdapter.ViewHolder vh) {
        // Add extra space between rows 0 and 1
        if (vh == null && getVerticalGridView() != null) {
            vh = (ItemBridgeAdapter.ViewHolder)
                    getVerticalGridView().findViewHolderForPosition(0);
        }
        if (vh != null && vh.getPresenter() instanceof PlaybackControlsRowPresenter) {
            final int adapterSize = getAdapter() == null ? 0 : getAdapter().size();
            ((PlaybackControlsRowPresenter) vh.getPresenter()).showBottomSpace(
                    (PlaybackControlsRowPresenter.ViewHolder) vh.getViewHolder(),
                    adapterSize > 1);
        }
    }

    private final ItemBridgeAdapter.AdapterListener mAdapterListener =
            new ItemBridgeAdapter.AdapterListener() {
        @Override
        public void onAttachedToWindow(ItemBridgeAdapter.ViewHolder vh) {
            if (DEBUG) Log.v(TAG, "onAttachedToWindow " + vh.getViewHolder().view);
            if ((mFadingStatus == IDLE && mBgAlpha == 0) || mFadingStatus == OUT) {
                if (DEBUG) Log.v(TAG, "setting alpha to 0");
                vh.getViewHolder().view.setAlpha(0);
            }
            if (vh.getPosition() == 0 && mResetControlsToPrimaryActionsPending) {
                resetControlsToPrimaryActions(vh);
            }
        }
        @Override
        public void onDetachedFromWindow(ItemBridgeAdapter.ViewHolder vh) {
            if (DEBUG) Log.v(TAG, "onDetachedFromWindow " + vh.getViewHolder().view);
            // Reset animation state
            vh.getViewHolder().view.setAlpha(1f);
            vh.getViewHolder().view.setTranslationY(0);
            if (vh.getViewHolder() instanceof PlaybackControlsRowPresenter.ViewHolder) {
                Presenter.ViewHolder descriptionVh = ((PlaybackControlsRowPresenter.ViewHolder)
                        vh.getViewHolder()).mDescriptionViewHolder;
                if (descriptionVh != null) {
                    descriptionVh.view.setAlpha(1f);
                }
            }
        }
        @Override
        public void onBind(ItemBridgeAdapter.ViewHolder vh) {
            if (vh.getPosition() == 0) {
                updateControlsBottomSpace(vh);
            }
        }
    };

    @Override
    public View onCreateView(LayoutInflater inflater, ViewGroup container,
            Bundle savedInstanceState) {
        mRootView = super.onCreateView(inflater, container, savedInstanceState);
        mBgAlpha = 255;
        updateBackground();
        getRowsSupportFragment().setExternalAdapterListener(mAdapterListener);
        return mRootView;
    }

    @Override
    public void onDestroyView() {
        mRootView = null;
        super.onDestroyView();
    }

    private final DataObserver mObserver = new DataObserver() {
        @Override
        public void onChanged() {
            updateControlsBottomSpace(null);
        }
    };

    static abstract class AnimatorListener implements Animator.AnimatorListener {
        ArrayList<View> mViews = new ArrayList<View>();
        ArrayList<Integer> mLayerType = new ArrayList<Integer>();

        @Override
        public void onAnimationCancel(Animator animation) {
        }
        @Override
        public void onAnimationRepeat(Animator animation) {
        }
        @Override
        public void onAnimationStart(Animator animation) {
            getViews(mViews);
            for (View view : mViews) {
                mLayerType.add(view.getLayerType());
                view.setLayerType(View.LAYER_TYPE_HARDWARE, null);
            }
        }
        @Override
        public void onAnimationEnd(Animator animation) {
            for (int i = 0; i < mViews.size(); i++) {
                mViews.get(i).setLayerType(mLayerType.get(i), null);
            }
            mLayerType.clear();
            mViews.clear();
        }
        abstract void getViews(ArrayList<View> views);

    };
}<|MERGE_RESOLUTION|>--- conflicted
+++ resolved
@@ -96,26 +96,8 @@
         }
     }
 
-<<<<<<< HEAD
-    private static final String TAG = "PlaybackOverlaySupportFragment";
-    private static final boolean DEBUG = false;
-=======
-    /**
-     * Interface allowing the application to handle input events.
-     */
-    public interface InputEventHandler {
-        /**
-         * Called when an {@link InputEvent} is received.
-         *
-         * @return If the event should be consumed, return true. To allow the event to
-         * continue on to the next handler, return false.
-         */
-        public boolean handleInputEvent(InputEvent event);
-    }
-
     static final String TAG = "PlaybackOverlaySupportFragment";
     static final boolean DEBUG = false;
->>>>>>> 73730904
     private static final int ANIMATION_MULTIPLIER = 1;
 
     static int START_FADE_OUT = 1;
@@ -133,21 +115,12 @@
     private int mBgLightColor;
     private int mShowTimeMs;
     private int mMajorFadeTranslateY, mMinorFadeTranslateY;
-<<<<<<< HEAD
-    private int mAnimationTranslateY;
-    private OnFadeCompleteListener mFadeCompleteListener;
-    private PlaybackControlGlue.InputEventHandler mInputEventHandler;
-    private boolean mFadingEnabled = true;
-    private int mFadingStatus = IDLE;
-    private int mBgAlpha;
-=======
     int mAnimationTranslateY;
     OnFadeCompleteListener mFadeCompleteListener;
-    private InputEventHandler mInputEventHandler;
+    private PlaybackControlGlue.InputEventHandler mInputEventHandler;
     boolean mFadingEnabled = true;
     int mFadingStatus = IDLE;
     int mBgAlpha;
->>>>>>> 73730904
     private ValueAnimator mBgFadeInAnimator, mBgFadeOutAnimator;
     private ValueAnimator mControlRowFadeInAnimator, mControlRowFadeOutAnimator;
     private ValueAnimator mDescriptionFadeInAnimator, mDescriptionFadeOutAnimator;
