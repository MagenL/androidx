--- conflicted
+++ resolved
@@ -2009,71 +2009,6 @@
         }
     }
 
-<<<<<<< HEAD
-    boolean dispatchCreateSupportOptionsMenu(android.support.v4.view.Menu menu,
-            android.support.v4.view.MenuInflater inflater) {
-        boolean show = false;
-        ArrayList<Fragment> newMenus = null;
-        if (mAdded != null) {
-            for (int i = 0; i < mAdded.size(); i++) {
-                Fragment f = mAdded.get(i);
-                if (f != null) {
-                    if (f.performCreateSupportOptionsMenu(menu, inflater)) {
-                        show = true;
-                        if (newMenus == null) {
-                            newMenus = new ArrayList<Fragment>();
-                        }
-                        newMenus.add(f);
-                    }
-                }
-            }
-        }
-
-        if (mCreatedMenus != null) {
-            for (int i = 0; i < mCreatedMenus.size(); i++) {
-                Fragment f = mCreatedMenus.get(i);
-                if (newMenus == null || !newMenus.contains(f)) {
-                    f.onDestroyOptionsMenu();
-                }
-            }
-        }
-
-        mCreatedMenus = newMenus;
-
-        return show;
-    }
-
-    boolean dispatchPrepareSupportOptionsMenu(android.support.v4.view.Menu menu) {
-        boolean show = false;
-        if (mAdded != null) {
-            for (int i = 0; i < mAdded.size(); i++) {
-                Fragment f = mAdded.get(i);
-                if (f != null) {
-                    if (f.performPrepareSupportOptionsMenu(menu)) {
-                        show = true;
-                    }
-                }
-            }
-        }
-        return show;
-    }
-
-    boolean dispatchSupportOptionsItemSelected(android.support.v4.view.MenuItem item) {
-        if (mAdded != null) {
-            for (int i = 0; i < mAdded.size(); i++) {
-                Fragment f = mAdded.get(i);
-                if (f != null) {
-                    if (f.performSupportOptionsItemSelected(item)) {
-                        return true;
-                    }
-                }
-            }
-        }
-        return false;
-    }
-    
-=======
->>>>>>> ac1777e1
     public static int reverseTransit(int transit) {
         int rev = 0;
         switch (transit) {
