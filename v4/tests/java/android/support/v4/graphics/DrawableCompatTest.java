/*
 * Copyright (C) 2016 The Android Open Source Project
 *
 * Licensed under the Apache License, Version 2.0 (the "License");
 * you may not use this file except in compliance with the License.
 * You may obtain a copy of the License at
 *
 *      http://www.apache.org/licenses/LICENSE-2.0
 *
 * Unless required by applicable law or agreed to in writing, software
 * distributed under the License is distributed on an "AS IS" BASIS,
 * WITHOUT WARRANTIES OR CONDITIONS OF ANY KIND, either express or implied.
 * See the License for the specific language governing permissions and
 * limitations under the License.
 */

package android.support.v4.graphics;

import android.graphics.Rect;
import android.graphics.drawable.Drawable;
import android.graphics.drawable.GradientDrawable;
import android.support.test.runner.AndroidJUnit4;
import android.support.v4.graphics.drawable.DrawableCompat;
import android.test.AndroidTestCase;
import android.test.suitebuilder.annotation.SmallTest;
import org.junit.Test;
import org.junit.runner.RunWith;

import static org.junit.Assert.assertEquals;
import static org.junit.Assert.assertSame;

@RunWith(AndroidJUnit4.class)
@SmallTest
public class DrawableCompatTest {
    @Test
    public void testDrawableUnwrap() {
        final Drawable original = new GradientDrawable();
        final Drawable wrappedDrawable = DrawableCompat.wrap(original);
        assertSame(original, DrawableCompat.unwrap(wrappedDrawable));
    }

    @Test
    public void testDrawableChangeBoundsCopy() {
        final Rect bounds = new Rect(0, 0, 10, 10);

        final Drawable drawable = new GradientDrawable();

        final Drawable wrapper = DrawableCompat.wrap(drawable);
        wrapper.setBounds(bounds);

        // Assert that the bounds were given to the original drawable
        assertEquals(bounds, drawable.getBounds());
    }

    @Test
    public void testDrawableWrapOnlyWrapsOnce() {
        final Drawable wrappedDrawable = DrawableCompat.wrap(new GradientDrawable());
        assertSame(wrappedDrawable, DrawableCompat.wrap(wrappedDrawable));
    }
<<<<<<< HEAD
=======

    @SmallTest
    public void testWrapMutatedDrawableHasConstantState() {
        // First create a Drawable, and mutated it so that it has a constant state
        Drawable drawable = new GradientDrawable();
        drawable = drawable.mutate();
        assertNotNull(drawable.getConstantState());

        // Now wrap and assert that the wrapper also returns a constant state
        final Drawable wrapper = DrawableCompat.wrap(drawable);
        assertNotNull(wrapper.getConstantState());
    }

>>>>>>> 6dc05991
}<|MERGE_RESOLUTION|>--- conflicted
+++ resolved
@@ -27,6 +27,7 @@
 import org.junit.runner.RunWith;
 
 import static org.junit.Assert.assertEquals;
+import static org.junit.Assert.assertNotNull;
 import static org.junit.Assert.assertSame;
 
 @RunWith(AndroidJUnit4.class)
@@ -57,10 +58,8 @@
         final Drawable wrappedDrawable = DrawableCompat.wrap(new GradientDrawable());
         assertSame(wrappedDrawable, DrawableCompat.wrap(wrappedDrawable));
     }
-<<<<<<< HEAD
-=======
 
-    @SmallTest
+    @Test
     public void testWrapMutatedDrawableHasConstantState() {
         // First create a Drawable, and mutated it so that it has a constant state
         Drawable drawable = new GradientDrawable();
@@ -71,6 +70,4 @@
         final Drawable wrapper = DrawableCompat.wrap(drawable);
         assertNotNull(wrapper.getConstantState());
     }
-
->>>>>>> 6dc05991
 }