--- conflicted
+++ resolved
@@ -590,7 +590,6 @@
         assertFalse(fragment1.mCalledOnResume);
     }
 
-<<<<<<< HEAD
     @Test
     @UiThreadTest
     public void testIsStateSaved() throws Throwable {
@@ -824,7 +823,6 @@
         one.setTargetFragment(null, 0);
     }
 
-=======
     /**
      * FragmentActivity should not raise the state of a Fragment while it is being destroyed.
      */
@@ -841,7 +839,6 @@
         }
     }
 
->>>>>>> 9c018c4a
     private void assertAnimationsMatch(FragmentManager fm, int enter, int exit, int popEnter,
             int popExit) {
         FragmentManagerImpl fmImpl = (FragmentManagerImpl) fm;
